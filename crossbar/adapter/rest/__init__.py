#####################################################################################
#
#  Copyright (C) Tavendo GmbH
#
#  Unless a separate license agreement exists between you and Tavendo GmbH (e.g. you
#  have purchased a commercial license), the license terms below apply.
#
#  Should you enter into a separate license agreement after having received a copy of
#  this software, then the terms of such license agreement replace the terms below at
#  the time at which such license agreement becomes effective.
#
#  In case a separate license agreement ends, and such agreement ends without being
#  replaced by another separate license agreement, the license terms below apply
#  from the time at which said agreement ends.
#
#  LICENSE TERMS
#
#  This program is free software: you can redistribute it and/or modify it under the
#  terms of the GNU Affero General Public License, version 3, as published by the
#  Free Software Foundation. This program is distributed in the hope that it will be
#  useful, but WITHOUT ANY WARRANTY; without even the implied warranty of
#  MERCHANTABILITY or FITNESS FOR A PARTICULAR PURPOSE.
#
#  See the GNU Affero General Public License Version 3 for more details.
#
#  You should have received a copy of the GNU Affero General Public license along
#  with this program. If not, see <http://www.gnu.org/licenses/agpl-3.0.en.html>.
#
#####################################################################################

from crossbar.adapter.rest.publisher import PublisherResource
from crossbar.adapter.rest.caller import CallerResource
from crossbar.adapter.rest.callee import RESTCallee
from crossbar.adapter.rest.subscriber import MessageForwarder

<<<<<<< HEAD
__all__ = ("PusherResource", "CallerResource", "RESTCallee", "MessageForwarder")
=======
__all__ = ("PublisherResource", "CallerResource")
>>>>>>> 040ce8a9
<|MERGE_RESOLUTION|>--- conflicted
+++ resolved
@@ -33,8 +33,5 @@
 from crossbar.adapter.rest.callee import RESTCallee
 from crossbar.adapter.rest.subscriber import MessageForwarder
 
-<<<<<<< HEAD
-__all__ = ("PusherResource", "CallerResource", "RESTCallee", "MessageForwarder")
-=======
-__all__ = ("PublisherResource", "CallerResource")
->>>>>>> 040ce8a9
+__all__ = ("PublisherResource", "CallerResource","RESTCallee",
+           "MessageForwarder")