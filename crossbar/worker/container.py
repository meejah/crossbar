#####################################################################################
#
#  Copyright (C) Tavendo GmbH
#
#  Unless a separate license agreement exists between you and Tavendo GmbH (e.g. you
#  have purchased a commercial license), the license terms below apply.
#
#  Should you enter into a separate license agreement after having received a copy of
#  this software, then the terms of such license agreement replace the terms below at
#  the time at which such license agreement becomes effective.
#
#  In case a separate license agreement ends, and such agreement ends without being
#  replaced by another separate license agreement, the license terms below apply
#  from the time at which said agreement ends.
#
#  LICENSE TERMS
#
#  This program is free software: you can redistribute it and/or modify it under the
#  terms of the GNU Affero General Public License, version 3, as published by the
#  Free Software Foundation. This program is distributed in the hope that it will be
#  useful, but WITHOUT ANY WARRANTY; without even the implied warranty of
#  MERCHANTABILITY or FITNESS FOR A PARTICULAR PURPOSE.
#
#  See the GNU Affero General Public License Version 3 for more details.
#
#  You should have received a copy of the GNU Affero General Public license along
#  with this program. If not, see <http://www.gnu.org/licenses/agpl-3.0.en.html>.
#
#####################################################################################

from __future__ import absolute_import

from functools import partial
from datetime import datetime

from twisted import internet
from twisted.internet.defer import Deferred, DeferredList, inlineCallbacks
from twisted.internet.defer import returnValue

from autobahn.util import utcstr
from autobahn.wamp.exception import ApplicationError, TransportLost
from autobahn.wamp.types import ComponentConfig, PublishOptions
from autobahn.wamp.types import RegisterOptions

from crossbar.common import checkconfig
from crossbar.worker import _appsession_loader
from crossbar.worker.worker import NativeWorkerSession
from crossbar.router.protocol import WampWebSocketClientFactory, \
    WampRawSocketClientFactory, WampWebSocketClientProtocol, WampRawSocketClientProtocol

from crossbar.twisted.endpoint import create_connecting_endpoint_from_config

__all__ = ('ContainerWorkerSession',)


class ContainerComponent(object):

    """
    An application component running inside a container.

    This class is for _internal_ use within ContainerWorkerSession.
    """

    def __init__(self, id, config, proto, session):
        """
        Ctor.

        :param id: The ID of the component within the container.
        :type id: int
        :param config: The component configuration the component was created from.
        :type config: dict
        :param proto: The transport protocol instance the component runs for talking
                      to the application router.
        :type proto: instance of CrossbarWampWebSocketClientProtocol or CrossbarWampRawSocketClientProtocol
        :param session: The application session of this component.
        :type session: Instance derived of ApplicationSession.
        """
        self.started = datetime.utcnow()
        self.id = id
        self.config = config
        self.proto = proto
        self.session = session

        # internal use; see e.g. restart_container_component
        self._stopped = Deferred()

    def marshal(self):
        """
        Marshal object information for use with WAMP calls/events.
        """
        now = datetime.utcnow()
        return {
            'id': self.id,
            'started': utcstr(self.started),
            'uptime': (now - self.started).total_seconds(),
            'config': self.config
        }


class ContainerWorkerSession(NativeWorkerSession):
    """
    A container is a native worker process that hosts application components
    written in Python. A container connects to an application router (creating
    a WAMP transport) and attached to a given realm on the application router.
    """
    WORKER_TYPE = 'container'

    @inlineCallbacks
    def onJoin(self, details):
        """
        Called when worker process has joined the node's management realm.
        """
        yield NativeWorkerSession.onJoin(self, details, publish_ready=False)

        # map: component ID -> ContainerComponent
        self.components = {}

        # the procedures registered
        procs = [
            'get_container_components',
            'start_container_component',
            'stop_container_component',
            'restart_container_component'
        ]

        dl = []
        for proc in procs:
            uri = '{}.{}'.format(self._uri_prefix, proc)
            self.log.debug("Registering management API procedure {proc}", proc=uri)
            dl.append(self.register(getattr(self, proc), uri, options=RegisterOptions(details_arg='details')))

        regs = yield DeferredList(dl)

        self.log.debug("Registered {cnt} management API procedures", cnt=len(regs))

        # NativeWorkerSession.publish_ready()
        yield self.publish_ready()

    def start_container_component(self, id, config, reload_modules=False, details=None):
        """
        Starts a Class or WAMPlet in this component container.

        :param config: Component configuration.
        :type config: dict
        :param reload_modules: If `True`, enforce reloading of modules (user code)
                               that were modified (see: TrackingModuleReloader).
        :type reload_modules: bool
        :param details: Caller details.
        :type details: instance of :class:`autobahn.wamp.types.CallDetails`

        :returns dict -- A dict with combined info from component starting.
        """
        self.log.debug("{klass}.start_container_component({id}, {config})",
                       klass=self.__class__.__name__, id=id, config=config)

        # prohibit starting a component twice
        #
        if id in self.components:
            emsg = "ERROR: could not start component - a component with ID '{}'' is already running (or starting)".format(id)
            self.log.error(emsg)
            raise ApplicationError('crossbar.error.already_running', emsg)

        # check configuration
        #
        try:
            checkconfig.check_container_component(config)
        except Exception as e:
            emsg = "ERROR: invalid container component configuration ({})".format(e)
            self.log.error(emsg)
            raise ApplicationError("crossbar.error.invalid_configuration", emsg)
        else:
            self.log.debug("Starting {type}-component in container.",
                           type=config['type'])

        # 1) create WAMP application component factory
        #
        realm = config['realm']
        extra = config.get('extra', None)
        component_config = ComponentConfig(realm=realm, extra=extra)
        create_component = _appsession_loader(config)

        # force reload of modules (user code)
        #
        if reload_modules:
            self._module_tracker.reload()

        # WAMP application session factory
        # ultimately, this gets called once the connection is
        # establised, from onOpen in autobahn/wamp/websocket.py:59
        def create_session():
            try:
                return create_component(component_config)
            except Exception:
                self.log.error("Instantiating component failed")
                raise

        # 2) create WAMP transport factory
        #
        transport_config = config['transport']
        transport_debug = transport_config.get('debug', False)
        transport_debug_wamp = transport_config.get('debug_wamp', False)

        # WAMP-over-WebSocket transport
        #
        if transport_config['type'] == 'websocket':

            # create a WAMP-over-WebSocket transport client factory
            #
            transport_factory = WampWebSocketClientFactory(create_session,
                                                           transport_config['url'],
                                                           debug=transport_debug,
                                                           debug_wamp=transport_debug_wamp)
            transport_factory.noisy = False

        # WAMP-over-RawSocket transport
        #
        elif transport_config['type'] == 'rawsocket':

            transport_factory = WampRawSocketClientFactory(create_session,
                                                           transport_config)
            transport_factory.noisy = False

        else:
            # should not arrive here, since we did `check_container_component()`
            raise Exception("logic error")

        # 3) create and connect client endpoint
        #
        endpoint = create_connecting_endpoint_from_config(transport_config['endpoint'],
                                                          self.config.extra.cbdir,
                                                          self._reactor)

        # now connect the client
        #
        d = endpoint.connect(transport_factory)

        def success(proto):
            component = ContainerComponent(id, config, proto, None)
            self.components[id] = component

            # FIXME: this is a total hack.
            #
            def close_wrapper(orig, was_clean, code, reason):
                """
                Wrap our protocol's onClose so we can tell when the component
                exits.
                """
                r = orig(was_clean, code, reason)
                if component.id not in self.components:
                    self.log.warn("Component '{id}' closed, but not in set.",
                                  id=component.id)
                    return r

                if was_clean:
                    self.log.info("Closed connection to '{id}' with code '{code}'",
                                  id=component.id, code=code)
                else:
                    self.log.error("Lost connection to component '{id}' with code '{code}'.",
                                   id=component.id, code=code)

                if reason:
                    self.log.warn(str(reason))

                del self.components[component.id]
                self._publish_component_stop(component)
                component._stopped.callback(component.marshal())
                return r

            # FIXME: due to history, the following is currently the case:
            # ITransportHandler.onClose is implemented directly on WampWebSocketClientProtocol,
            # while with WampRawSocketClientProtocol, the ITransportHandler is implemented
            # by the object living on proto._session
            #
            if isinstance(proto, WampWebSocketClientProtocol):
                proto.onClose = partial(close_wrapper, proto.onClose)

            elif isinstance(proto, WampRawSocketClientProtocol):
                # FIXME: doesn't work without guard, since proto_.session is not yet there when
                # proto comes into existance ..
                if proto._session:
                    proto._session.onClose = partial(close_wrapper, proto._session.onClose)
            else:
                raise Exception("logic error")

            # publish event "on_component_start" to all but the caller
            #
            topic = self._uri_prefix + '.container.on_component_start'
            event = {'id': id}
            self.publish(topic, event, options=PublishOptions(exclude=[details.caller]))
            return event

        def error(err):
            # https://twistedmatrix.com/documents/current/api/twisted.internet.error.ConnectError.html
            if isinstance(err.value, internet.error.ConnectError):
                emsg = "ERROR: could not connect container component to router - transport establishment failed ({})".format(err.value)
                self.log.error(emsg)
                raise ApplicationError('crossbar.error.cannot_connect', emsg)
            else:
                # should not arrive here (since all errors arriving here should be subclasses of ConnectError)
                raise err

        d.addCallbacks(success, error)

        return d

    def _publish_component_stop(self, component):
        """
        Internal helper to publish details to on_component_stop
        """
        event = component.marshal()
<<<<<<< HEAD
        if self.is_connected():
            topic = self._uri_prefix + '.container.on_component_stop'
            # XXX just ignoring a Deferred here...
            self.publish(topic, event)
=======
        topic = self._uri_prefix + '.container.on_component_stop'
        # XXX just ignoring a Deferred here...
        try:
            self.publish(topic, event)
        except TransportLost:
            self.log.error("Transport already gone trying to publish on_component_stop")
>>>>>>> 228fc87f
        return event

    @inlineCallbacks
    def restart_container_component(self, id, reload_modules=False, details=None):
        """
        Restart a component currently running within this container using the
        same configuration that was used when first starting the component.

        :param id: The ID of the component to restart.
        :type id: int
        :param reload_modules: If `True`, enforce reloading of modules (user code)
                               that were modified (see: TrackingModuleReloader).
        :type reload_modules: bool
        :param details: Caller details.
        :type details: instance of :class:`autobahn.wamp.types.CallDetails`

        :returns dict -- A dict with combined info from component stopping/starting.
        """
        if id not in self.components:
            raise ApplicationError('crossbar.error.no_such_object', 'no component with ID {} running in this container'.format(id))

        component = self.components[id]

        stopped = yield self.stop_container_component(id, details=details)
        started = yield self.start_container_component(
            id, component.config, reload_modules=reload_modules, details=details)

        returnValue({'stopped': stopped, 'started': started})

    @inlineCallbacks
    def stop_container_component(self, id, details=None):
        """
        Stop a component currently running within this container.

        :param id: The ID of the component to stop.
        :type id: int
        :param details: Caller details.
        :type details: instance of :class:`autobahn.wamp.types.CallDetails`

        :returns dict -- A dict with component start information.
        """
        if id not in self.components:
            raise ApplicationError('crossbar.error.no_such_object', 'no component with ID {} running in this container'.format(id))

        component = self.components[id]
        try:
            component.proto.close()
        except:
            self.log.failure("Failed to close component '{id}': {log_failure}",
                             id=id)
            raise

        # essentially just waiting for "on_component_stop"
        yield component._stopped
        returnValue(component.marshal())

    def get_container_components(self, details=None):
        """
        Get components currently running within this container.

        :param details: Caller details.
        :type details: instance of :class:`autobahn.wamp.types.CallDetails`

        :returns list -- List of components.
        """
        res = []
        for c in self.components.values():
            res.append(c.marshal())
        return res<|MERGE_RESOLUTION|>--- conflicted
+++ resolved
@@ -308,19 +308,10 @@
         Internal helper to publish details to on_component_stop
         """
         event = component.marshal()
-<<<<<<< HEAD
         if self.is_connected():
             topic = self._uri_prefix + '.container.on_component_stop'
             # XXX just ignoring a Deferred here...
             self.publish(topic, event)
-=======
-        topic = self._uri_prefix + '.container.on_component_stop'
-        # XXX just ignoring a Deferred here...
-        try:
-            self.publish(topic, event)
-        except TransportLost:
-            self.log.error("Transport already gone trying to publish on_component_stop")
->>>>>>> 228fc87f
         return event
 
     @inlineCallbacks
